--- conflicted
+++ resolved
@@ -524,10 +524,6 @@
 
 ORT_API_STATUS_IMPL(KernelInfoGetAllocator, _In_ const OrtKernelInfo* info, _In_ OrtMemType mem_type, _Outptr_ OrtAllocator** out);
 
-<<<<<<< HEAD
-ORT_API_STATUS_IMPL(KernelInfoGetAttributeArray_tensor, _In_ const OrtKernelInfo* info, _In_z_ const char* name,
-                    _Inout_ OrtAllocator* allocator, _Outptr_ OrtValue** out, _Out_ size_t* out_length);
-=======
 ORT_API_STATUS_IMPL(CreateLoraAdapter, _In_ const ORTCHAR_T* adapter_file_path, _In_ OrtAllocator* allocator,
                     _Outptr_ OrtLoraAdapter** out);
 ORT_API_STATUS_IMPL(CreateLoraAdapterFromArray, _In_ const void* bytes, size_t num_bytes, _In_ OrtAllocator* allocator,
@@ -537,5 +533,7 @@
 
 ORT_API_STATUS_IMPL(SetEpDynamicOptions, _Inout_ OrtSession* sess, _In_reads_(kv_len) const char* const* keys,
                     _In_reads_(kv_len) const char* const* values, _In_ size_t kv_len);
->>>>>>> 62e7e24f
+
+ORT_API_STATUS_IMPL(KernelInfoGetAttributeArray_tensor, _In_ const OrtKernelInfo* info, _In_z_ const char* name,
+                    _Inout_ OrtAllocator* allocator, _Outptr_ OrtValue** out, _Out_ size_t* out_length);
 }  // namespace OrtApis