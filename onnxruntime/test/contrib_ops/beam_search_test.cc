--- conflicted
+++ resolved
@@ -7,10 +7,7 @@
 #include <gsl/gsl>
 #include "core/session/onnxruntime_cxx_api.h"
 #include "test/common/cuda_op_test_utils.h"
-<<<<<<< HEAD
 #include "test/providers/provider_test_utils.h"
-=======
->>>>>>> 62e7e24f
 #include "test/providers/model_tester.h"
 #include "test/util/include/current_test_name.h"
 
@@ -428,7 +425,20 @@
   tester.RunWithConfig();
 }
 
-<<<<<<< HEAD
+TEST(BeamSearchTest, DummyT5WithSequenceInputIds) {
+#if defined(USE_CUDA) && defined(USE_DML)
+  SKIP_CUDA_TEST_WITH_DML;
+#endif
+  ModelTester tester(CurrentTestName(), ORT_TSTR("testdata/dummy_t5_with_sequence_input_ids.onnx"));
+  tester.ConfigEp(DefaultCpuExecutionProvider());
+  tester.AddInput("encoder_input_ids", {1, 5}, {16, 17, 1, 0, 8});
+  tester.AddOutput("sequences", {1, 3, 10}, {2, 19, 18, 3, 8, 8, 8, 8, 8, 8, 2, 19, 18, 3, 10, 19, 18, 3, 8, 8, 2, 19, 18, 15, 13, 13, 13, 13, 13, 13});
+#ifdef USE_CUDA
+  tester.ConfigEp(DefaultCudaExecutionProvider());
+#endif
+  tester.RunWithConfig();
+}
+
 TEST(BeamSearchTest, T5WithExtendedNGramBlocking) {
   ModelTester tester(CurrentTestName(), ORT_TSTR("testdata/t5_with_extended_ngram_blocking.onnx"));
 
@@ -468,16 +478,6 @@
                                              2, 4, 3, 3, 3, 5, 5, 5, 3, 3, 1,  // 2
                                              2, 4, 3, 3, 3, 5, 5, 3, 3, 7, 1   // 3
                                          });
-=======
-TEST(BeamSearchTest, DummyT5WithSequenceInputIds) {
-#if defined(USE_CUDA) && defined(USE_DML)
-  SKIP_CUDA_TEST_WITH_DML;
-#endif
-  ModelTester tester(CurrentTestName(), ORT_TSTR("testdata/dummy_t5_with_sequence_input_ids.onnx"));
-  tester.ConfigEp(DefaultCpuExecutionProvider());
-  tester.AddInput("encoder_input_ids", {1, 5}, {16, 17, 1, 0, 8});
-  tester.AddOutput("sequences", {1, 3, 10}, {2, 19, 18, 3, 8, 8, 8, 8, 8, 8, 2, 19, 18, 3, 10, 19, 18, 3, 8, 8, 2, 19, 18, 15, 13, 13, 13, 13, 13, 13});
->>>>>>> 62e7e24f
 #ifdef USE_CUDA
   tester.ConfigEp(DefaultCudaExecutionProvider());
 #endif
