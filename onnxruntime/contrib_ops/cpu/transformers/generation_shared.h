// Copyright (c) Microsoft Corporation. All rights reserved.
// Licensed under the MIT License.

#pragma once

#include <utility>
#include <random>
<<<<<<< HEAD
#include <vector>
#include "core/common/gsl.h"
=======
#include <gsl/gsl>
>>>>>>> 62e7e24f
#include "core/framework/allocator.h"
#include "core/framework/ort_value.h"
#include "contrib_ops/cpu/utils/debug_macros.h"

namespace onnxruntime {

namespace concurrency {
class ThreadPool;
}

namespace contrib {
namespace transformers {

template <typename T>
struct IBeamSearchState {
  gsl::span<T> next_token_logits;      // shape (batch_size * num_beams, vocab_size)
  gsl::span<float> next_token_scores;  // shape (batch_size, num_beams * vocab_size)
  gsl::span<int32_t> next_tokens;      // shape (batch_size, 2 * num_beams)
  gsl::span<int32_t> next_indices;     // shape (batch_size, 2 * num_beams)
  gsl::span<float> next_scores;        // shape (batch_size, 2 * num_beams)
  gsl::span<int32_t> next_positions;   // shape (batch_size, num_beams), empty for T5. Next position for position_ids.
  gsl::span<float> beam_scores;        // shape (batch_size, num_beams)
  gsl::span<float> scores;             // shape (max_length - sequence_length + 1, batch_size, num_beams * vocab_size)
  gsl::span<float> remaining_scores;   // portion of scores that is available for appending next token scores.
  gsl::span<float> topk_buffer;        // temp buffer for topk computation, including:
                                       // 1st stage needs:
                                       //   temp score: (batch_size * num_beams * parts_vocab, 2 * num_beams)
                                       //   temp token: (batch_size * num_beams * parts_vocab, 2 * num_beams)
                                       // 2nd stage needs:
                                       //   temp score: (batch_size * num_beams, 2 * num_beams)
                                       //   temp token: (batch_size * num_beams, 2 * num_beams)
                                       // in total, it will be:
                                       // 2 * (batch_size * num_beams * (parts_vocab + 1), 2 * num_beams)

  gsl::span<int32_t> sequences_device;  // shape (2 * batch_size * max_length)

  // The following are used only by CUDA operator for attributes copied on device.
  gsl::span<int32_t> no_repeat_ngram_sizes; // shape (ngram_size)
  gsl::span<int32_t> no_repeat_ngram_history_lengths; // shape (ngram_size)
  gsl::span<int32_t> no_repeat_ngram_format_tokens; // shape (ngram_format_tokens_num_exclusions * ngram_format_tokens_max_length)
  gsl::span<int32_t> no_repeat_ngram_format_tokens_lengths; // shape (ngram_format_tokens_num_exclusions)
  gsl::span<int32_t> no_repeat_ngram_format_tokens_unique_sorted; // shape (ngram_format_tokens_unique_count)
  gsl::span<int32_t> fsa_constraints; // shape (fsa_num_constraints)
  gsl::span<int32_t> fsa_grammar; // shape (fsa_num_rules * max_grammar_rule_length)
  gsl::span<int32_t> fsa_next_constraint_indexes; // shape (batch_size * num_beams)
  gsl::span<bool> fsa_any_allowed; // shape (vocab_size)
  gsl::span<bool> fsa_next_constraint_allowed; // shape (vocab_size)
  gsl::span<bool> fsa_has_specific_allowed_tokens; // shape (vocab_size)

  Tensor staging_for_past_state_reorder;  // Tensor of shape (batch_size * num_beams, num_heads, max_length, head_size)
};

struct IBeamSearchCpuState {
  gsl::span<int32_t> sequence_lengths;  // shape (batch_size, num_beams), initial sequence length
  gsl::span<int32_t> sequences_space;   // shape (2, batch_size, num_beams, max_seq_length)

  // The following are used only by CUDA operator for data copied from device.
  gsl::span<float> topk_scores;        // shape (batch_size, 2*num_beams), scores of topk candidates (K=2*num_beams).
  gsl::span<int32_t> topk_tokens;      // shape (batch_size, 2*num_beams), tokens of topk candidates.
  gsl::span<int32_t> topk_indices;     // shape (batch_size, 2*num_beams), beam indices of topk candidates.
  gsl::span<float> final_beam_scores;  // shape (batch_size, num_beams)
  gsl::span<float> next_token_scores;  // shape (batch_size, num_beams * vocab_size)
};

template <typename T>
struct IGreedySearchState {
  gsl::span<int32_t> sequences_space;          // shape (2, batch_size, max_length)
  gsl::span<int32_t> sequence_lengths;         // shape (batch_size)
  gsl::span<int32_t> next_positions;           // shape (batch_size, num_beams). Next position value for position_ids.
  gsl::span<bool> eos_meet;                    // shape (batch_size)
  gsl::span<T> next_token_scores;              // shape (batch_size, vocab_size)
  gsl::span<int32_t> next_tokens;              // shape (batch_size)
  gsl::span<T> temp_topk_scores_buffer;        // shape (batch_size, parts_of_vocab), temp buffer for topk stage 1 (GPU only)
  gsl::span<int32_t> temp_topk_tokens_buffer;  // shape (batch_size, parts_of_vocab), temp buffer for topk stage 1(GPU only)
  gsl::span<T> topk_scores_buffer;             // shape (batch_size), output buffer for topk stage 2 (GPU only)
  gsl::span<int32_t> topk_tokens_buffer;       // shape (batch_size), output buffer for topk stage 2 (GPU only)
  Tensor staging_for_past_state_reorder;       // Tensor of shape (batch_size * num_beams(1), num_heads, max_length, head_size)
};

template <typename T>
struct ISamplingState {
  gsl::span<int> d_index_in;
  gsl::span<int> d_index_out;
  gsl::span<int> d_offset;
  gsl::span<T> d_sorted_score;
  gsl::span<float> d_sorted_softmaxed_score;
  gsl::span<float> d_softmaxed_score;
  gsl::span<float> h_softmaxed_score;
  gsl::span<float> d_sampled;
  gsl::span<float> h_sampled_all;
  gsl::span<int32_t> d_indices;
  gsl::span<int> d_presence_mask;

  BufferUniquePtr storage_buffer;
  size_t temp_storage_bytes;
  std::default_random_engine generator;

  gsl::span<T> sorted_scores;
  gsl::span<T> cumulative_probs;
};

struct ISequences {
  virtual ~ISequences() {}
  virtual gsl::span<const int32_t> GetSequence(int beam_index) const = 0;
  virtual gsl::span<const int32_t> GetCurrentDeviceSequences() const = 0;  // Get all current beam_index sequences in one continuous block (to pass to CUDA)
  virtual gsl::span<int32_t> GetNextDeviceSequences() = 0;                 // Get all next beam_index sequences in one continuous block (to pass to CUDA)
  virtual int GetSequenceLength() const = 0;
  virtual int GetMaxLength() const = 0;
<<<<<<< HEAD

  // Get the beam index of the previous step the current beam is derived from
  virtual int GetPreviousBeamIndex(int beam_index) const = 0;
=======
>>>>>>> 62e7e24f
};

struct ILogitsProcessorList {
  virtual ~ILogitsProcessorList() {}
  virtual void Process(const ISequences* sequences, gsl::span<float>& next_token_scores, int step) = 0;
};

// Interface for all scorers for beam search or beam sample.
struct IBeamScorer {
  virtual ~IBeamScorer() {}

  virtual void Process(ISequences& sequences,
                       gsl::span<const float>& next_scores,
                       gsl::span<const int32_t>& next_tokens,
                       gsl::span<const int32_t>& next_indices) = 0;

  virtual void Finalize(ISequences& sequences,
                        gsl::span<const float>& final_beam_scores,
                        Tensor* output_sequences,
                        Tensor* output_sequence_scores) = 0;

  virtual void OutputScores(gsl::span<const float>& final_scores,
                            Tensor* output_scores) = 0;

  virtual bool IsDone() const = 0;                    // GPU version will return false here, as it asynchronously queues up the event
  virtual bool IsDoneLater() const { return false; }  // GPU version waits for the asynchous result to complete here

  virtual gsl::span<float> GetNextScores() = 0;
  virtual gsl::span<int32_t> GetNextTokens() = 0;
  virtual gsl::span<int32_t> GetNextIndicesCPU() = 0;
  virtual gsl::span<int32_t> GetNextIndicesGPU() { return {}; }  // If this is non CPU, returns the device buffer of the indices
};

struct IGenerationParameters {
  static constexpr int kModelTypeGpt = 0;
  static constexpr int kModelTypeT5 = 1;
  static constexpr int kModelTypeWhisper = 2;

  static constexpr int kLogitsProcessorTypeWhisper = 1;

  // Parameters from node attributes
  int model_type;  // 0 for GPT-2; 1 for encoder-decoder like T5; 2 for float inputs like Whisper
  int eos_token_id;
  int pad_token_id;
  int decoder_start_token_id;
  std::vector<int> no_repeat_ngram_sizes;
  std::vector<int> no_repeat_ngram_history_lengths;
  std::vector<int> no_repeat_ngram_format_tokens;
  std::vector<int> no_repeat_ngram_format_tokens_unique_sorted;
  int no_repeat_ngram_format_tokens_num_exclusions;
  std::vector<int> no_repeat_ngram_format_tokens_lengths;
  int no_repeat_ngram_format_tokens_max_exclusion_length;
  int no_repeat_ngram_format_mode;  // 0 for ALL method, 1 for ANY method, 2 for SIMPLE method

  std::vector<int32_t> fsa_constraints;
  std::vector<int32_t> fsa_grammar;
  int fsa_num_rules;
  int max_grammar_rule_length;
  gsl::span<bool> fsa_any_allowed_span;
  gsl::span<bool> fsa_next_constraint_allowed_span;
  gsl::span<bool> fsa_has_specific_allowed_tokens_span;

  bool early_stopping;

  // Parameters from inputs
  int min_length;
  int max_length;
  int num_beams;
  int num_return_sequences;
  float length_penalty;
  float repetition_penalty;
  int batch_size;       // deduce from first dimension of input_ids
  int sequence_length;  // deduce from second dimension of input_ids of GPT-2 or decoder_input_ids of T5
  int logits_processor;

  gsl::span<const int32_t> vocab_mask;
  gsl::span<const int32_t> prefix_vocab_mask;
  gsl::span<const int32_t> presence_mask;

  // Parameters from outputs.
  bool output_scores;  // whether scores existed in output

  // Parameters from subgraph.
  int vocab_size;
  int num_heads;
  int head_size;
  int num_layers;

  // Parameters for TopK/TopP sampling.
  float presence_penalty;
  float filter_value;
  float temperature = 1.0f;
  float top_p = 0.0f;
  int seed = 0;
  int min_tokens_to_keep = 1;
  bool custom_sampling = false;

  // Parameters for whisper model
  bool decoder_output_cross_qk = false;
  gsl::span<const int32_t> extra_decoding_ids;

  // Token ids are defined below in the order that they appear in the tokenizer
  int32_t translate_token_id = -1;
  int32_t transcribe_token_id = -1;
  int32_t start_of_lm_token_id = -1;
  int32_t no_speech_token_id = -1;
  int32_t no_timestamps_token_id = -1;
  int32_t beginning_timestamp_token_id = -1;
  void* no_speech_probs = nullptr;

  int cross_qk_layer_head_input_id = -1;
  int extra_decoding_ids_input_id = -1;
  int cross_qk_output_id = -1;
  int no_speech_probs_output_id = -1;
};

}  // namespace transformers
}  // namespace contrib
}  // namespace onnxruntime<|MERGE_RESOLUTION|>--- conflicted
+++ resolved
@@ -5,12 +5,7 @@
 
 #include <utility>
 #include <random>
-<<<<<<< HEAD
-#include <vector>
-#include "core/common/gsl.h"
-=======
 #include <gsl/gsl>
->>>>>>> 62e7e24f
 #include "core/framework/allocator.h"
 #include "core/framework/ort_value.h"
 #include "contrib_ops/cpu/utils/debug_macros.h"
@@ -119,12 +114,9 @@
   virtual gsl::span<int32_t> GetNextDeviceSequences() = 0;                 // Get all next beam_index sequences in one continuous block (to pass to CUDA)
   virtual int GetSequenceLength() const = 0;
   virtual int GetMaxLength() const = 0;
-<<<<<<< HEAD
 
   // Get the beam index of the previous step the current beam is derived from
   virtual int GetPreviousBeamIndex(int beam_index) const = 0;
-=======
->>>>>>> 62e7e24f
 };
 
 struct ILogitsProcessorList {
