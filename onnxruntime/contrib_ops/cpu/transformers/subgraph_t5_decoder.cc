// Copyright (c) Microsoft Corporation. All rights reserved.
// Licensed under the MIT License.

#include "core/framework/framework_common.h"
#include "core/framework/session_state.h"
#include "core/framework/tensorprotoutils.h"
#include "core/framework/utils.h"
#include "core/providers/cpu/tensor/utils.h"
#include <gsl/gsl>
#include "contrib_ops/cpu/transformers/subgraph_t5_decoder.h"
#include "contrib_ops/cpu/utils/dump_tensor.h"
#include "contrib_ops/cpu/transformers/generation_device_helper.h"
#include "contrib_ops/cpu/transformers/sequences.h"

namespace onnxruntime {
namespace contrib {
namespace transformers {

/* T5 Decoder Subgraph.

   Inputs:
      input_ids: int32 (B, 1)
      encoder_attention_mask: int32 (B, encode_sequence_length)
      encoder_hidden_states: (B, encode_sequence_length, encoder_hidden_size)

      past_key_self_0: (B, num_heads, past_decode_sequence_length, head_size)
      past_value_self_0: (B, num_heads, past_decode_sequence_length, head_size)
      ... (for each self attention layer)

      past_key_cross_0: (B, num_heads, encode_sequence_length, head_size)
      past_value_cross_0: (B, num_heads, encode_sequence_length, head_size)
      ... (for each cross attention layer)

      past_seq_len: int32 (1) - the length of past sequence(optional)
      num_beams: int32 (1) - the number of beams(optional)
      cache_indirection: int32 (B, num_beams, max_seq_length) - the cache indirection(optional)

    Outputs:
      logits: (B, 1, vocab_size)

      present_key_self_0: (B, num_heads, past_decode_sequence_length + 1, head_size)
      present_value_self_0: (B, num_heads, past_decode_sequence_length + 1, head_size)
      ... (for each self attention layer)

    Note:
      B = batch_size * num_beams
      Data type of input or output is float or float16 if not specified.
*/

Status T5DecoderSubgraph::Validate(const std::vector<const NodeArg*>& subgraph_inputs,
                                   const std::vector<const NodeArg*>& subgraph_outputs) {
  bool requires_input_sequence = subgraph_inputs[1]->Name() == "encoder_input_ids";
  bool has_hidden_state = subgraph_inputs[2 + requires_input_sequence]->Name() == "encoder_hidden_states";
  SetPastInputIndex(has_hidden_state, requires_input_sequence);

  ORT_RETURN_IF(first_past_input_index_ != 2 && first_past_input_index_ != 3 && first_past_input_index_ != 4,
                "kFirstPastInputIndex currently only supports 2, 3 or 4");

  if (!past_present_share_buffer_) {
    ORT_RETURN_IF(has_decoder_masked_attention_, "decoder_masked_attention shall use with past_present_share_buffer");
    ORT_RETURN_IF(num_subgraph_inputs < 4 + first_past_input_index_ ||
                      (num_subgraph_inputs - first_past_input_index_) % 4 != 0,
                  "number of inputs expected to be kFirstPastInputIndex + 4 * layers, got:", num_subgraph_inputs);
  } else if (has_decoder_masked_attention_) {
    ORT_RETURN_IF(num_subgraph_inputs < 7 + first_past_input_index_ ||
                      (num_subgraph_inputs - first_past_input_index_ - 3) % 4 != 0,
                  "number of inputs expected to be kFirstPastInputIndex + 4 * layers + 3, got:", num_subgraph_inputs);
  } else {
    ORT_RETURN_IF(num_subgraph_inputs < 5 + first_past_input_index_ ||
                      (num_subgraph_inputs - first_past_input_index_ - 1) % 4 != 0,
                  "number of inputs expected to be kFirstPastInputIndex + 4 * layers + 1, got:", num_subgraph_inputs);
  }

  ORT_RETURN_IF(num_subgraph_outputs < 3 || (num_subgraph_outputs - first_present_output_index_) % 2 != 0,
                "number of outputs expected to be 1 + 2 * layers, got:", num_subgraph_outputs);

  ORT_RETURN_IF(subgraph_inputs[0]->Name() != "input_ids",
                "decoder subgraph input 0 shall be named as input_ids, got: ", subgraph_inputs[0]->Name());
  if (requires_encoder_input_ids_) {
    ORT_RETURN_IF(subgraph_inputs[1]->Name() != "encoder_input_ids",
                  "decoder subgraph input 1 shall be named as encoder_input_ids, got: ",
                  subgraph_inputs[1]->Name());
  }
  ORT_RETURN_IF(subgraph_inputs[1 + requires_encoder_input_ids_]->Name() != "encoder_attention_mask",
                "decoder subgraph input 1 shall be named as encoder_attention_mask, got: ",
                subgraph_inputs[1 + requires_encoder_input_ids_]->Name());
  if (has_hidden_state_) {
    ORT_RETURN_IF(subgraph_inputs[2 + requires_encoder_input_ids_]->Name() != "encoder_hidden_states",
                  "decoder subgraph input 2 shall be named as encoder_hidden_states, got: ",
                  subgraph_inputs[2 + requires_encoder_input_ids_]->Name());
  }

  // check subgraph outputs
  ORT_RETURN_IF(subgraph_outputs[0]->Name() != "logits",
                "decoder subgraph output 0 shall be named as logits, got: ", subgraph_outputs[0]->Name());

  const ONNX_NAMESPACE::TensorShapeProto* logits_shape = subgraph_outputs[0]->Shape();
  const ONNX_NAMESPACE::TensorShapeProto* past_shape = subgraph_outputs[first_present_output_index_]->Shape();

  // Save parameters related to the subgraph.
  ORT_RETURN_IF_ERROR(GetParameters(past_shape, logits_shape, false));
  num_layers = (static_cast<int>(subgraph_outputs.size()) - first_present_output_index_) / 2;

  // If input_ids's shape is ['batch_size', 1] then use next token as input_ids.
  // Otherwise in the case of shape ['batch_size', 'sequence'], use sequence as input_ids.
  const ONNX_NAMESPACE::TensorShapeProto* input_ids_shape = subgraph_inputs[0]->Shape();
  if (input_ids_shape->dim(1).has_dim_value() && input_ids_shape->dim(1).dim_value() == 1) {
    use_sequence_as_input_ids_ = false;
  }

  constexpr auto int32_type = ONNX_NAMESPACE::TensorProto_DataType::TensorProto_DataType_INT32;
  constexpr auto float32_type = ONNX_NAMESPACE::TensorProto_DataType::TensorProto_DataType_FLOAT;
  constexpr auto float16_type = ONNX_NAMESPACE::TensorProto_DataType::TensorProto_DataType_FLOAT16;

  ORT_RETURN_IF(subgraph_inputs[0]->TypeAsProto()->tensor_type().elem_type() != int32_type,
                "decoder subgraph input 0 (input_ids) shall have int32 type");
  if (requires_encoder_input_ids_) {
    ORT_RETURN_IF(subgraph_inputs[1]->TypeAsProto()->tensor_type().elem_type() != int32_type,
                  "decoder subgraph input 1 (encoder_input_ids) shall have int32 type");
  }
  ORT_RETURN_IF(subgraph_inputs[1 + requires_encoder_input_ids_]->TypeAsProto()->tensor_type().elem_type() != int32_type,
                "decoder subgraph input 1 (encoder_attention_mask) shall have int32 type");

  auto float_type = subgraph_inputs[2 + requires_encoder_input_ids_]->TypeAsProto()->tensor_type().elem_type();
  ORT_RETURN_IF(float_type != float32_type && float_type != float16_type,
                "decoder subgraph input 2 (encoder_hidden_states) shall have float or float16 type");

  for (int i = first_past_input_index_; i < first_past_input_index_ + 4 * num_layers; i++) {
    ORT_RETURN_IF(subgraph_inputs[i]->TypeAsProto()->tensor_type().elem_type() != float_type,
                  "decoder subgraph past inputs shall have same data type as that of encoder_hidden_states");
  }

  for (int i = 0; i < num_subgraph_outputs; i++) {
    ORT_RETURN_IF(subgraph_outputs[i]->TypeAsProto()->tensor_type().elem_type() != float_type,
                  "decoder subgraph output shall have same data type as that of encoder_hidden_states");
  }

  is_output_float16_ = (subgraph_outputs[0]->TypeAsProto()->tensor_type().elem_type() == float16_type);

  return Status::OK();
}

// Create inputs for decoder from the following data sources:
// encoder feeds: encoder_input_ids, encoder_attention_mask, decoder_input_ids (with start tokens)
// encoder fetches: logits,
//                  encoder_hidden_states,
//                  present_key_self_0, present_value_self_0, ..., present_key_cross_0, present_value_cross_0, ...
// decoder_feeds: input_ids,
//                encoder_attention_mask,
//                encoder_hidden_states,
//                present_key_self_0, present_value_self_0, ..., present_key_cross_0, present_value_cross_0, ...
Status T5DecoderSubgraph::CreateInitialFeeds(
    AllocatorPtr cpu_allocator,
    gsl::span<const int32_t> beam_next_tokens,
    const std::vector<const OrtValue*>& implicit_inputs,
    const std::vector<OrtValue>& encoder_feeds,
    const std::vector<OrtValue>& encoder_fetches,
    std::vector<OrtValue>& decoder_feeds,
    const GenerationDeviceHelper::DeviceCopyFunc<int32_t>& device_copy_int32_func,
    const GenerationDeviceHelper::ExpandBufferFunc<int32_t>& expand_buffer_int32_func,
    const GenerationDeviceHelper::ExpandBufferFunc<float>& expand_buffer_float_func,
    const GenerationDeviceHelper::ExpandBufferFunc<MLFloat16>& expand_buffer_float16_func,
    int num_beam,
    Stream* stream,
    bool use_sequence_as_input_ids,
    int cur_len,
    transformers::Sequences& sequences,
    int past_present_share_buffer_max_seq_len,
    bool need_cache_indir,
    bool use_cuda) {
  ORT_ENFORCE(session_state_ != nullptr, "Setup must be called before CreateInitialFeeds");

  // Allocate subgraph inputs from same device as inputs of encoder subgraph.
  AllocatorPtr allocator = session_state_->GetAllocator(encoder_feeds[0].Get<Tensor>().Location());

  // Copy beam next tokens in CPU to input_ids in provider device (CPU for CPU EP, or GPU for CUDA EP).
  int batch_beam_size = static_cast<int>(beam_next_tokens.size());
  int sequence_length = !use_sequence_as_input_ids ? 1 : cur_len;
  int64_t dims[] = {batch_beam_size, sequence_length};
  TensorShape input_ids_shape(&dims[0], 2);
  OrtValue input_ids;
  Tensor::InitOrtValue(DataTypeImpl::GetType<int32_t>(), input_ids_shape, allocator, input_ids);
  int32_t* input_ids_data = input_ids.GetMutable<Tensor>()->MutableData<int32_t>();
  AllocatorPtr buffer_allocator = std::make_shared<onnxruntime::CPUAllocator>();
  size_t total_size = static_cast<size_t>(cur_len) * static_cast<size_t>(batch_beam_size);
  size_t total_size_bytes = total_size * sizeof(int);
  auto seq_copy = IAllocator::MakeUniquePtr<int>(buffer_allocator, total_size_bytes, false, stream);
  int* seq_copy_ptr = seq_copy.get();

  if (!use_sequence_as_input_ids_) {
    ORT_RETURN_IF_ERROR(device_copy_int32_func(
        input_ids.GetMutable<Tensor>()->MutableDataAsSpan<int32_t>(),
        beam_next_tokens,
        stream,
        DeviceCopyDirection::hostToDevice));
  } else {
    if (use_cuda) {
      auto sequences_buffer = sequences.GetCurrentDeviceSequences();
      for (int i = 0; i < batch_beam_size; i++) {
<<<<<<< HEAD
        long long batch_beam_stride = (long long)i * sequences.GetMaxLength();
        int seq_size = sequences.GetSequenceLength();
        gsl::span<const int32_t> sequence = sequences_buffer.subspan(batch_beam_stride, seq_size);
        gsl::span<int> temp_input(input_ids_data + i * seq_size, seq_size);
=======
        size_t batch_beam_stride = static_cast<size_t>(i) * static_cast<size_t>(sequences.GetMaxLength());
        int seq_size = sequences.GetSequenceLength();
        gsl::span<const int32_t> sequence = sequences_buffer.subspan(batch_beam_stride, seq_size);
        gsl::span<int> temp_input(input_ids_data + static_cast<ptrdiff_t>(i) * seq_size, seq_size);
>>>>>>> 62e7e24f
        ORT_RETURN_IF_ERROR(device_copy_int32_func(
            temp_input,
            sequence,
            stream,
            DeviceCopyDirection::deviceToDevice));
      }
    } else {
<<<<<<< HEAD
      for (int i = 0; i < batch_beam_size; i++) {
        gsl::span<const int32_t> sequence = sequences.GetSequence(i);
        const int32_t* sequence_data = sequence.data();
        long long seq_index = (long long)i * cur_len;
        memcpy(seq_copy_ptr + seq_index, sequence_data, total_size);
=======
      const size_t cur_len_bytes = cur_len * sizeof(int);
      for (int i = 0; i < batch_beam_size; i++) {
        gsl::span<const int32_t> sequence = sequences.GetSequence(i);
        const int32_t* sequence_data = sequence.data();
        ptrdiff_t seq_index = static_cast<ptrdiff_t>(i) * cur_len;
        memcpy(seq_copy_ptr + seq_index, sequence_data, cur_len_bytes);
>>>>>>> 62e7e24f
      }
      gsl::span<int> temp_input(input_ids_data, total_size);
      gsl::span<int> temp_sequence(seq_copy_ptr, total_size);
      ORT_RETURN_IF_ERROR(device_copy_int32_func(
          temp_input,
          temp_sequence,
          stream,
          DeviceCopyDirection::hostToDevice));
    }
  }

  // The ordering is the same as used in Setup.
  decoder_feeds.reserve(static_cast<size_t>(num_subgraph_inputs) + static_cast<size_t>(num_implicit_inputs));
  decoder_feeds.push_back(input_ids);

  if (requires_encoder_input_ids_) {
    // The encoder_input_ids is copied from the first input of encoder.
    OrtValue expanded_decoder_input_ids;
    ORT_RETURN_IF_ERROR(expand_buffer_int32_func(stream,
                                                 encoder_feeds[0],
                                                 num_beam,
                                                 allocator,
                                                 expanded_decoder_input_ids,
                                                 false,
                                                 0 /*max_sequence_length*/));

    decoder_feeds.push_back(expanded_decoder_input_ids);
  }

  // The encoder_attention_mask is copied from the second input of encoder.
  OrtValue expanded_decoder_attention_masks;
  ORT_RETURN_IF_ERROR(expand_buffer_int32_func(stream,
                                               encoder_feeds[1],
                                               num_beam,
                                               allocator,
                                               expanded_decoder_attention_masks,
                                               false,
                                               0 /*max_sequence_length*/));

  decoder_feeds.push_back(expanded_decoder_attention_masks);

  if (!past_present_share_buffer_) {
    past_present_share_buffer_max_seq_len = 0;
  }

  // When first_past_input_index_ == 3, the encoder_hidden_states and past states are copied from the second output
  // of encoder.
  // When first_past_input_index_ == 2, the past states are copied from the second output of encoder.
  for (size_t j = static_cast<size_t>(4) - first_past_input_index_ + requires_encoder_input_ids_; j < encoder_fetches.size(); j++) {
    if (j == 1) {
      ORT_RETURN_IF(has_hidden_state_ == false, "Invalid hidden_states expension: has_hidden_state_ == false");
      OrtValue expanded_hidden_states;
      if (is_output_float16_) {
        ORT_RETURN_IF_ERROR(expand_buffer_float16_func(stream,
                                                       encoder_fetches[j],
                                                       num_beam,
                                                       allocator,
                                                       expanded_hidden_states,
                                                       false,
                                                       0 /*max_sequence_length*/));
      } else {
        ORT_RETURN_IF_ERROR(expand_buffer_float_func(stream,
                                                     encoder_fetches[j],
                                                     num_beam,
                                                     allocator,
                                                     expanded_hidden_states,
                                                     false,
                                                     0 /*max_sequence_length*/));
      }
      decoder_feeds.push_back(expanded_hidden_states);
    } else {
      // past key/value for cross attention does not need to be initialized with max_seq_len since they are static.
      bool use_max_seq_len = (j - first_past_input_index_) < 2 * static_cast<size_t>(num_layers);

      OrtValue expanded_cache;
      if (is_output_float16_) {
        ORT_RETURN_IF_ERROR(expand_buffer_float16_func(stream,
                                                       encoder_fetches[j],
                                                       num_beam,
                                                       allocator,
                                                       expanded_cache,
                                                       false,
                                                       use_max_seq_len ? past_present_share_buffer_max_seq_len : 0));
      } else {
        ORT_RETURN_IF_ERROR(expand_buffer_float_func(stream,
                                                     encoder_fetches[j],
                                                     num_beam,
                                                     allocator,
                                                     expanded_cache,
                                                     false,
                                                     use_max_seq_len ? past_present_share_buffer_max_seq_len : 0));
      }
      decoder_feeds.push_back(expanded_cache);
    }
  }

  // TODO: This part shares the similar logic with CreateInitialFeeds() in subgraph_gpt.cc. We should refactor it.
  if (past_present_share_buffer_) {
    // Past sequence length feed
    ORT_RETURN_IF_ERROR(AppendPastSequenceLength(decoder_feeds, cpu_allocator, 1));
    // Add beam search specific inputs
    if (need_cache_indir) {
      const int64_t batch_size = static_cast<int64_t>(batch_beam_size / num_beam);
      ORT_RETURN_IF_ERROR(AppendBeamWidthAndCacheIndir(decoder_feeds, cpu_allocator, allocator, batch_size, num_beam,
                                                       past_present_share_buffer_max_seq_len));
    }
  }

  // Pass through implicit inputs.
  for (size_t i = 0; i < implicit_inputs.size(); ++i) {
    const auto* entry = implicit_inputs[i];
    if (used_implicit_inputs[i]) {
      decoder_feeds.push_back(*entry);
    }
  }

  return Status::OK();
}

}  // namespace transformers
}  // namespace contrib
}  // namespace onnxruntime<|MERGE_RESOLUTION|>--- conflicted
+++ resolved
@@ -197,17 +197,10 @@
     if (use_cuda) {
       auto sequences_buffer = sequences.GetCurrentDeviceSequences();
       for (int i = 0; i < batch_beam_size; i++) {
-<<<<<<< HEAD
-        long long batch_beam_stride = (long long)i * sequences.GetMaxLength();
-        int seq_size = sequences.GetSequenceLength();
-        gsl::span<const int32_t> sequence = sequences_buffer.subspan(batch_beam_stride, seq_size);
-        gsl::span<int> temp_input(input_ids_data + i * seq_size, seq_size);
-=======
         size_t batch_beam_stride = static_cast<size_t>(i) * static_cast<size_t>(sequences.GetMaxLength());
         int seq_size = sequences.GetSequenceLength();
         gsl::span<const int32_t> sequence = sequences_buffer.subspan(batch_beam_stride, seq_size);
         gsl::span<int> temp_input(input_ids_data + static_cast<ptrdiff_t>(i) * seq_size, seq_size);
->>>>>>> 62e7e24f
         ORT_RETURN_IF_ERROR(device_copy_int32_func(
             temp_input,
             sequence,
@@ -215,20 +208,12 @@
             DeviceCopyDirection::deviceToDevice));
       }
     } else {
-<<<<<<< HEAD
-      for (int i = 0; i < batch_beam_size; i++) {
-        gsl::span<const int32_t> sequence = sequences.GetSequence(i);
-        const int32_t* sequence_data = sequence.data();
-        long long seq_index = (long long)i * cur_len;
-        memcpy(seq_copy_ptr + seq_index, sequence_data, total_size);
-=======
       const size_t cur_len_bytes = cur_len * sizeof(int);
       for (int i = 0; i < batch_beam_size; i++) {
         gsl::span<const int32_t> sequence = sequences.GetSequence(i);
         const int32_t* sequence_data = sequence.data();
         ptrdiff_t seq_index = static_cast<ptrdiff_t>(i) * cur_len;
         memcpy(seq_copy_ptr + seq_index, sequence_data, cur_len_bytes);
->>>>>>> 62e7e24f
       }
       gsl::span<int> temp_input(input_ids_data, total_size);
       gsl::span<int> temp_sequence(seq_copy_ptr, total_size);
