// Copyright (c) Microsoft Corporation. All rights reserved.
// Licensed under the MIT License.

#pragma once
#include "core/common/common.h"
#include "core/framework/op_kernel.h"
#include "rotary_embedding_helper.h"

namespace onnxruntime {
namespace contrib {

template <typename T>
Status RunRotaryEmbedding(onnxruntime::concurrency::ThreadPool* tp, rotary_embedding_helper::RotaryParameters parameters, const T* input,
                          const int64_t* position_ids, const T* cos_cache, const T* sin_cache, T* output,
                          bool interleaved, const int rope_style);

template <typename T>
class RotaryEmbedding final : public OpKernel {
 public:
  RotaryEmbedding(const OpKernelInfo& info);
  Status Compute(OpKernelContext* context) const override;

 protected:
  float scale;
  int num_heads;
  int rotary_embedding_dim;
  bool interleaved;
<<<<<<< HEAD
  int rope_style;
=======
  bool is_packed_batching;
>>>>>>> 62e7e24f
};

}  // namespace contrib
}  // namespace onnxruntime<|MERGE_RESOLUTION|>--- conflicted
+++ resolved
@@ -25,11 +25,8 @@
   int num_heads;
   int rotary_embedding_dim;
   bool interleaved;
-<<<<<<< HEAD
   int rope_style;
-=======
   bool is_packed_batching;
->>>>>>> 62e7e24f
 };
 
 }  // namespace contrib
