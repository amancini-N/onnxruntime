// Copyright (c) Microsoft Corporation. All rights reserved.
// Licensed under the MIT License.

#include "contrib_ops/cpu/bert/attention_base.h"
#include "contrib_ops/cpu/bert/multihead_attention_helper.h"
#include "core/providers/common.h"

namespace onnxruntime {
namespace contrib {

Status AttentionBase::CheckInputs(const TensorShape& input_shape,
                                  const TensorShape& weights_shape,
                                  const TensorShape& bias_shape,
                                  const Tensor*& mask_index,
                                  const Tensor* past,
                                  const Tensor* attention_bias,
                                  void* parameters,
                                  const Tensor* past_seq_len) const {
  // Abbreviation and Meanings:
  //   B:    batch_size
  //   S:    sequence_length (input sequence length of query)
  //   P:    past_sequence_length (past sequence length of key or value)
  //   L:    kv_sequence_length (input sequence length of key or value)
  //   M:    max_sequence_length
  //   T:    total_sequence_length = past_sequence_length + kv_sequence_length
  //   N:    num_heads
  //   H:    head size for Q and K, aka q_head_size or k_head_size or qk_head_size
  //   H_v:  v_head_size
  //   D_i:  input hidden size
  //   D:    hidden size for Q and K (D = N * H), aka q_hidden_size or k_hidden_size or qk_hidden_size
  //   D_v:  v_hidden_size = num_heads * v_head_size

  // When past state is used, Q, K and V should have same hidden size (unless we split it into past_key and past_value).

  // Input shapes:
  //   input        (Q/K/V)    : (B, S, D_i)
  //   weights      (Q/K/V)    : (D_i, D + D + D_v)
  //   bias         (Q/K/V)    : (D + D + D_v)
  //   mask_index              : see below
  //   past         (K/V)      : (2, B, N, P, H) or NULL
  //   attention_bias          : (B or 1, N or 1, S, T) or NULL

  // For mask_index, the following shapes are supported:
  //     NULL, (B, 1), (1, 1)
  //     (B), (2 * B), (3 * B + 2)
  //     (B, T)
  //     (B, S, T)
  //     (B, 1, M, M)
  //
  // When a model is pruned (like some attention heads are removed in Q/K/V), input_hidden_size could be larger
  // than hidden dimension of Q, K and V.

<<<<<<< HEAD
=======
  if (past != nullptr && attention_bias != nullptr) {
    // past is used on GPT-2 model with past state, we don't have a case for attention bias yet
    return ORT_MAKE_STATUS(ONNXRUNTIME, INVALID_ARGUMENT, "Attention cannot have both past and attention_bias");
  }

>>>>>>> 62e7e24f
  const auto& dims = input_shape.GetDims();
  if (dims.size() != 3) {
    return ORT_MAKE_STATUS(ONNXRUNTIME, INVALID_ARGUMENT, "Input 'input' is expected to have 3 dimensions, got ",
                           dims.size());
  }

  auto& batch_size = dims[0];
  auto& sequence_length = dims[1];
  int64_t input_hidden_size = dims[2];

  const auto& bias_dims = bias_shape.GetDims();
  if (bias_dims.size() != 1) {
    return ORT_MAKE_STATUS(ONNXRUNTIME, INVALID_ARGUMENT, "Input 'bias' is expected to have 1 dimension, got ",
                           bias_dims.size());
  }

  const auto& weights_dims = weights_shape.GetDims();
  if (weights_dims.size() != 2) {
    return ORT_MAKE_STATUS(ONNXRUNTIME, INVALID_ARGUMENT, "Input 'weights' is expected to have 2 dimensions, got ",
                           weights_dims.size());
  }
  if (weights_dims[0] != input_hidden_size) {
    return ORT_MAKE_STATUS(ONNXRUNTIME, INVALID_ARGUMENT,
                           "Input 1 dimension 0 should have same length as dimension 2 of input 0");
  }

  if (bias_dims[0] != weights_dims[1]) {
    return ORT_MAKE_STATUS(ONNXRUNTIME, INVALID_ARGUMENT,
                           "Input 'bias' dimension 0 should have same length as dimension 1 of input 'weights'");
  }

  int64_t q_hidden_size = bias_dims[0] / static_cast<int64_t>(3);
  int64_t k_hidden_size = q_hidden_size;
  int64_t v_hidden_size = k_hidden_size;
  if (qkv_hidden_sizes_.size() != 0) {
    if (qkv_hidden_sizes_.size() != 3) {
      return ORT_MAKE_STATUS(ONNXRUNTIME, INVALID_ARGUMENT,
                             "qkv_hidden_sizes attribute should have 3 elements");
    }

    for (size_t i = 0; i < qkv_hidden_sizes_.size(); i++) {
      if (qkv_hidden_sizes_[i] % num_heads_ != 0) {
        return ORT_MAKE_STATUS(ONNXRUNTIME, INVALID_ARGUMENT,
                               "hidden_size should be divisible by num_heads:", qkv_hidden_sizes_[i]);
      }
    }

    q_hidden_size = qkv_hidden_sizes_[0];
    k_hidden_size = qkv_hidden_sizes_[1];
    v_hidden_size = qkv_hidden_sizes_[2];
  }

  int64_t kv_sequence_length = sequence_length;

  if (q_hidden_size != k_hidden_size) {
    return ORT_MAKE_STATUS(ONNXRUNTIME, INVALID_ARGUMENT,
                           "qkv_hidden_sizes first element should be same as the second");
  }

  if (this->require_same_hidden_size_ && k_hidden_size != v_hidden_size) {
    return ORT_MAKE_STATUS(ONNXRUNTIME, INVALID_ARGUMENT, "Hidden size of Q, K and V shall be same");
  }

  if (bias_dims[0] != q_hidden_size + k_hidden_size + v_hidden_size) {
    return ORT_MAKE_STATUS(ONNXRUNTIME, INVALID_ARGUMENT,
                           "Input 'bias' dimension 0 should have same length as sum of Q/K/V hidden sizes:",
                           " q_hidden_size=", q_hidden_size, " k_hidden_size=", k_hidden_size, " v_hidden_size=",
                           v_hidden_size, "bias_dims[0]=", bias_dims[0]);
  }

  int64_t past_sequence_length = 0;
  if (past != nullptr) {  // past is optional
    if (k_hidden_size != v_hidden_size) {
      return ORT_MAKE_STATUS(ONNXRUNTIME, INVALID_ARGUMENT, "Input 'past' expect k_hidden_size == v_hidden_size");
    }

    const auto& past_dims = past->Shape().GetDims();
    if (past_dims.size() != 5) {
      return ORT_MAKE_STATUS(ONNXRUNTIME, INVALID_ARGUMENT, "Input 'past' is expected to have 5 dimension, got ",
                             past_dims.size());
    }

    if (past_dims[0] != 2) {
      return ORT_MAKE_STATUS(ONNXRUNTIME, INVALID_ARGUMENT, "Inputs 'past' dimension 0 shall have length of 2");
    }

    if (past_dims[1] != batch_size) {
      return ORT_MAKE_STATUS(ONNXRUNTIME, INVALID_ARGUMENT,
                             "Inputs 'past' dimension 1 shall have same length as dimension 0 of input 0");
    }

    if (static_cast<int>(past_dims[2]) != num_heads_) {
      return ORT_MAKE_STATUS(ONNXRUNTIME, INVALID_ARGUMENT,
                             "Inputs 'past' dimension 2 shall have length of num_heads", num_heads_);
    }

    if (static_cast<int>(past_dims[4]) != k_hidden_size / num_heads_) {
      return ORT_MAKE_STATUS(ONNXRUNTIME, INVALID_ARGUMENT,
                             "Inputs 'past' dimension 2 shall have length of ", k_hidden_size / num_heads_);
    }

    if (!past_present_share_buffer_) {
      past_sequence_length = past_dims[3];
    } else {
      if (past_seq_len == nullptr || !onnxruntime::IsScalarOr1ElementVector(past_seq_len)) {
        return ORT_MAKE_STATUS(ONNXRUNTIME, INVALID_ARGUMENT,
                               "past_sequence_length tensor must be of one element when past_present_share_buffer is set");
      }
      past_sequence_length = *past_seq_len->Data<int32_t>();
    }
  }

  int64_t total_sequence_length = kv_sequence_length + past_sequence_length;
  if (past != nullptr && past_present_share_buffer_) {
    const auto& past_dims = past->Shape().GetDims();
    if (past_dims[3] < total_sequence_length) {
      return ORT_MAKE_STATUS(ONNXRUNTIME, INVALID_ARGUMENT,
                             "when past_present_share_buffer, past tensor sequence must not smaller than total_sequqnce_length ");
    }
  }

  int64_t max_sequence_length = -1;
  AttentionMaskType mask_type = AttentionMaskType::MASK_NONE;
  if (mask_index != nullptr) {  // mask_index is optional
    mask_type = AttentionMaskType::MASK_UNKNOWN;
    auto status = this->CheckMask(mask_index, mask_type,
                                  max_sequence_length, batch_size, sequence_length, total_sequence_length);
    if (status != Status::OK()) {
      return status;
    }

    if (mask_type == AttentionMaskType::MASK_2D_DUMMY) {
      mask_index = nullptr;
      mask_type = AttentionMaskType::MASK_NONE;
    }
  }

  gsl::span<const int64_t> attention_bias_dims;
  if (attention_bias != nullptr) {
    attention_bias_dims = attention_bias->Shape().GetDims();

    ORT_RETURN_IF_ERROR(multihead_attention_helper::CheckAttentionBias(
        attention_bias_dims, batch_size, num_heads_, sequence_length, total_sequence_length));
  }

  if (past != nullptr && past_present_share_buffer_) {
    if (max_sequence_length <= 0) {
      max_sequence_length = past->Shape().GetDims()[3];
    }
    if (max_sequence_length != past->Shape().GetDims()[3]) {
      return ORT_MAKE_STATUS(ONNXRUNTIME, INVALID_ARGUMENT,
                             "max_sequence_length not matching from mask and past when past_present_share_buffer_ is set");
    }
  }

  if (parameters != nullptr) {
    AttentionParameters* output_parameters = reinterpret_cast<AttentionParameters*>(parameters);
    output_parameters->batch_size = static_cast<int>(batch_size);
    output_parameters->sequence_length = static_cast<int>(sequence_length);
    output_parameters->past_sequence_length = static_cast<int>(past_sequence_length);
    output_parameters->kv_sequence_length = static_cast<int>(kv_sequence_length);
    output_parameters->total_sequence_length = static_cast<int>(total_sequence_length);
    output_parameters->max_sequence_length = static_cast<int>(max_sequence_length);
    output_parameters->input_hidden_size = static_cast<int>(input_hidden_size);
    output_parameters->hidden_size = static_cast<int>(q_hidden_size);
    output_parameters->v_hidden_size = static_cast<int>(v_hidden_size);
    output_parameters->head_size = static_cast<int>(q_hidden_size) / num_heads_;
    output_parameters->v_head_size = static_cast<int>(v_hidden_size) / num_heads_;
    output_parameters->num_heads = num_heads_;
    output_parameters->is_unidirectional = is_unidirectional_;
    output_parameters->past_present_share_buffer = (past_present_share_buffer_ != 0 && past != nullptr);
    output_parameters->do_rotary = do_rotary_;
    output_parameters->rotary_embedding = rotary_embedding_ == 0 ? (int)(output_parameters->head_size) : rotary_embedding_;
    output_parameters->mask_filter_value = mask_filter_value_;
    output_parameters->scale = scale_;
    output_parameters->mask_type = mask_type;
    output_parameters->broadcast_attn_bias_dim_0 = attention_bias_dims.size() > 0 && attention_bias_dims[0] == 1;
    output_parameters->broadcast_attn_bias_dim_1 = attention_bias_dims.size() > 1 && attention_bias_dims[1] == 1;
    output_parameters->qkv_format = Q_K_V_BNSH;
  }

  return Status::OK();
}

Status AttentionBase::CheckMask(const Tensor* mask_index,
                                AttentionMaskType& mask_type,
                                int64_t& max_sequence_length,
                                int64_t batch_size,
                                int64_t sequence_length,
                                int64_t total_sequence_length) const {
  const auto& mask_dims = mask_index->Shape().GetDims();
  if (mask_dims.size() == 1) {
    if (mask_dims[0] != batch_size && mask_dims[0] != 2 * batch_size && mask_dims[0] != 3 * batch_size + 2) {
      return ORT_MAKE_STATUS(ONNXRUNTIME, INVALID_ARGUMENT,
                             "Inputs 'mask_index' with 1D data shall have length of batch_size or 2 * batch_size or 3 * batch_size + 2");
    }
    mask_type = (mask_dims[0] == batch_size ? AttentionMaskType::MASK_1D_KEY_SEQ_LEN : mask_dims[0] == 2 * batch_size ? AttentionMaskType::MASK_1D_END_START
                                                                                                                      : AttentionMaskType::MASK_1D_KEY_SEQ_LEN_START);
  } else if (mask_dims.size() == 2) {
    if (mask_dims[0] == batch_size && mask_dims[1] == total_sequence_length) {
      mask_type = AttentionMaskType::MASK_2D_KEY_PADDING;
    } else {
      // Add operator supports broadcasting. Here we handle a case with only one element in the 2nd dimension.
      if ((mask_dims[0] == batch_size || mask_dims[0] == 1) && mask_dims[1] == 1) {
        // Mask will have same value after propagation, which has same effect as no mask.
        mask_type = AttentionMaskType::MASK_2D_DUMMY;
      } else {
        return ORT_MAKE_STATUS(
            ONNXRUNTIME, INVALID_ARGUMENT,
            "Inputs 'mask_index' with 2D data shall have shape "
            "batch_size x total_sequence_length");
      }
    }
  } else if (mask_dims.size() == 3) {
    if (mask_dims[0] != batch_size || mask_dims[1] != sequence_length || mask_dims[2] != total_sequence_length) {
      return ORT_MAKE_STATUS(
          ONNXRUNTIME, INVALID_ARGUMENT,
          "Inputs 'mask_index' with 3D data shall have shape "
          "batch_size x sequence_length x total_sequence_length");
    }
    mask_type = AttentionMaskType::MASK_3D_ATTENTION;
  } else if (mask_dims.size() == 4) {
    if (mask_dims[0] != batch_size || mask_dims[1] != 1 || mask_dims[2] != mask_dims[3] ||
        mask_dims[2] < total_sequence_length) {
      return ORT_MAKE_STATUS(
          ONNXRUNTIME, INVALID_ARGUMENT,
          "Inputs 'mask_index' with 4D data shall have shape "
          "batch_size x 1 x max_sequence_length x max_sequence_length)");
    }
    max_sequence_length = mask_dims[3];
    mask_type = AttentionMaskType::MASK_4D_MEGATRON;
    if (this->is_unidirectional_) {
      return ORT_MAKE_STATUS(ONNXRUNTIME, INVALID_ARGUMENT,
                             "Inputs 'mask_index' with 4D data shall have is_unidirectional set to false");
    }
  } else {
    return ORT_MAKE_STATUS(ONNXRUNTIME, INVALID_ARGUMENT,
                           "Input 'mask_index' is expected to have 1, 2, 3 or 4 dimensions, got ",
                           mask_dims.size());
  }

  return Status::OK();
}

Status AttentionBase::CheckInputs(const TensorShape& input_shape,
                                  const TensorShape& weights_shape,
                                  const TensorShape& bias_shape,
                                  const Tensor*& mask_index,
                                  const Tensor* past,
                                  const Tensor* attention_bias,
                                  void* parameters,
                                  const int max_threads_per_block,
                                  const Tensor* past_seq_len) const {
  if (num_heads_ > max_threads_per_block) {
    return ORT_MAKE_STATUS(ONNXRUNTIME, INVALID_ARGUMENT, "num_heads should be no larger than ", max_threads_per_block);
  }

  return CheckInputs(input_shape, weights_shape, bias_shape, mask_index, past, attention_bias, parameters, past_seq_len);
}

Tensor* AttentionBase::GetPresent(OpKernelContext* context,
                                  const Tensor* past,
                                  int batch_size,
                                  int head_size,
                                  int kv_sequence_length,
                                  int& past_sequence_length) const {
  // Input and output shapes:
  //   past        : (2, batch_size, num_heads, past_sequence_length, head_size)
  //   present     : (2, batch_size, num_heads, past_sequence_length + kv_sequence_length, head_size)

  past_sequence_length = (nullptr != past) ? static_cast<int>(past->Shape().GetDims()[3]) : 0;
  std::array<int64_t, 5> present_dims{2, batch_size, num_heads_, static_cast<int64_t>(kv_sequence_length) + past_sequence_length, head_size};

  TensorShape present_shape(present_dims);
  Tensor* present = context->Output(1, present_shape);
  if (nullptr != past && nullptr == present) {
    ORT_THROW("Expect to have present state output when past state input is given");
  }

  return present;
}

}  // namespace contrib
}  // namespace onnxruntime<|MERGE_RESOLUTION|>--- conflicted
+++ resolved
@@ -50,14 +50,6 @@
   // When a model is pruned (like some attention heads are removed in Q/K/V), input_hidden_size could be larger
   // than hidden dimension of Q, K and V.
 
-<<<<<<< HEAD
-=======
-  if (past != nullptr && attention_bias != nullptr) {
-    // past is used on GPT-2 model with past state, we don't have a case for attention bias yet
-    return ORT_MAKE_STATUS(ONNXRUNTIME, INVALID_ARGUMENT, "Attention cannot have both past and attention_bias");
-  }
-
->>>>>>> 62e7e24f
   const auto& dims = input_shape.GetDims();
   if (dims.size() != 3) {
     return ORT_MAKE_STATUS(ONNXRUNTIME, INVALID_ARGUMENT, "Input 'input' is expected to have 3 dimensions, got ",
