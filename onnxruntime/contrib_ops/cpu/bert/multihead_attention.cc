--- conflicted
+++ resolved
@@ -132,13 +132,6 @@
   ORT_RETURN_IF_ERROR(MaybeTransposeToBNSHAndAddBias<T>(
       context, allocator, batch_size, num_heads_, q_sequence_length, qk_head_size, query, bias, q_bias_offset, Q));
 
-<<<<<<< HEAD
-  if (kv_BNSH) {
-    // No bias add needed for K/V, key already of shape BxNxLxH, value already of shape BxNxLxH_v
-    return ApplyAttention(Q.GetMutable<Tensor>()->MutableData<T>(), key->Data<T>(), value->Data<T>(),
-                          key_padding_mask, nullptr /* past */, nullptr /* past_k */, nullptr /* past_v */,
-                          output, attn_probs, present_k, present_v,
-=======
   if (parameters.qkv_format == Q_K_V_BSNH_BNSH_BNSH) {
     // For cross attention with k and v in BNSH format, we assume that bias for key and value are zeros.
     // So we don't need to add bias for key and value here.
@@ -147,8 +140,7 @@
     return ApplyAttention(Q.GetMutable<Tensor>()->MutableData<T>(),
                           key->Data<T>(),
                           value->Data<T>(),
-                          key_padding_mask, nullptr /* past */, past_key, past_value, output, present_k, present_v,
->>>>>>> 62e7e24f
+                          key_padding_mask, nullptr /* past */, past_key, past_value, output, attn_probs, present_k, present_v,
                           batch_size, q_sequence_length, kv_sequence_length,
                           qk_head_size, v_head_size, v_hidden_size, attn_bias, context);
   }
@@ -225,15 +217,10 @@
   }
 
   // Compute the attention score and apply the score to V
-<<<<<<< HEAD
-  return ApplyAttention(Q.GetMutable<Tensor>()->MutableData<T>(), K.GetMutable<Tensor>()->MutableData<T>(), V.GetMutable<Tensor>()->MutableData<T>(),
-                        key_padding_mask, nullptr /* past */, past_key, past_value, output, attn_probs, present_k, present_v,
-=======
   return ApplyAttention(Q.GetMutable<Tensor>()->MutableData<T>(),
                         K.GetMutable<Tensor>()->MutableData<T>(),
                         V.GetMutable<Tensor>()->MutableData<T>(),
-                        key_padding_mask, nullptr /* past */, past_key, past_value, output, present_k, present_v,
->>>>>>> 62e7e24f
+                        key_padding_mask, nullptr /* past */, past_key, past_value, output, attn_probs, present_k, present_v,
                         batch_size, q_sequence_length, kv_sequence_length,
                         qk_head_size, v_head_size, v_hidden_size, attn_bias, context);
 }
