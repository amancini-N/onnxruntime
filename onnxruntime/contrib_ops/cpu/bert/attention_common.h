--- conflicted
+++ resolved
@@ -157,11 +157,8 @@
   bool is_first_prompt;       // indicates whether this is first decoding step
   bool do_rotary;
   bool rotary_interleaved;
-<<<<<<< HEAD
   int rope_style;
-=======
   bool use_smooth_softmax;
->>>>>>> 62e7e24f
   float scale;
   float softcap;
   AttentionQkvFormat qkv_format;
