/*
Copyright (c) Microsoft Corporation.
Licensed under the MIT License.
*/

/*
Kernel implementation for rotary embeddings.
*/

#include "contrib_ops/cuda/bert/rotary_embedding_impl.h"
#include "core/providers/cuda/cu_inc/common.cuh"
#include <cuda_fp16.h>

using namespace onnxruntime::cuda;

namespace onnxruntime {
namespace contrib {
namespace cuda {

template <typename T>
<<<<<<< HEAD
__global__ void RotaryEmbeddingBSNH(T* output,                   // BxSxNxH
                                    const T* input,              // BxSxNxH
                                    const T* cos_cache,          // Mx(H/2)
                                    const T* sin_cache,          // Mx(H/2)
                                    const int64_t* position_ids, // (1) or BxS
                                    const int sequence_length,
                                    const int num_heads,
                                    const int head_size,
                                    const int rotary_embedding_dim,
                                    const int position_ids_format,
                                    const bool interleaved,
                                    const int rope_style,
                                    const int batch_stride,
                                    const int seq_stride,
                                    const int head_stride) {
=======
__global__ void RotaryEmbeddingBSNH(T* output,                    // BxSxNxH
                                    const T* input,               // BxSxNxH
                                    const T* cos_cache,           // Mx(H/2)
                                    const T* sin_cache,           // Mx(H/2)
                                    const int64_t* position_ids,  // (1) or BxS
                                    const int sequence_length, const int num_heads, const int head_size,
                                    const int rotary_embedding_dim, const int position_ids_format,
                                    const bool interleaved,
                                    int4 in_strides, int4 out_strides  // strides in bnsh coord, h is always contiguous
) {
>>>>>>> 62e7e24f
  // B = batch size, S = sequence length, N = num heads, H = head size, M = max sequence length
  // Use .x in innermost loop to access global memory efficiently

  const int b = blockIdx.y;
  const int s = blockIdx.x;
  const int n = blockIdx.z;

  const int i = threadIdx.x;

  if (i >= head_size) {
    return;
  }

  const T* input_data = input + b * in_strides.x + s * in_strides.z + n * in_strides.y;
  T* output_data = output + b * out_strides.x + s * out_strides.z + n * out_strides.y;

  if (i >= rotary_embedding_dim) {
    output_data[i] = input_data[i];
    return;
  }

  // Cache is (M, H/2)
  const int half_rotary_embedding_dim = rotary_embedding_dim / 2;
  const int position_id = (position_ids_format == 0) ? static_cast<int>(position_ids[0]) + s
                                                     : static_cast<int>(position_ids[b * sequence_length + s]);
  const int cache_offset = position_id * half_rotary_embedding_dim;
  const T* cos_data = cos_cache + cache_offset;
  const T* sin_data = sin_cache + cache_offset;

  int cache_idx = 0;
  T sign = 0;
  int j = 0;
  if (interleaved) {
    cache_idx = (i / 2) % half_rotary_embedding_dim;
    sign = (i % 2 == 0) ? -1 : 1;
    j = (i % 2 == 0) ? i + 1 : i - 1;  // i - sign
  } else if (rope_style == 0) {
    cache_idx = i % half_rotary_embedding_dim;
    sign = (i < half_rotary_embedding_dim) ? -1 : 1;
    j = (i + half_rotary_embedding_dim) % rotary_embedding_dim;
  } else {
    cache_idx = i % half_rotary_embedding_dim;
    sign = (i % 2 == 0) ? -1 : 1;
    j = (i % 2 == 0) ? i+1 : i-1;  // i - sign
  }
  output_data[i] = input_data[i] * cos_data[cache_idx] + sign * input_data[j] * sin_data[cache_idx];
}

template <typename T>
Status LaunchRotaryEmbeddingKernel(cudaStream_t stream, T* output, const T* input, const int64_t* position_ids,
                                   const T* cos_cache, const T* sin_cache, const int batch_size,
                                   const int sequence_length, const int num_heads, const int head_size,
<<<<<<< HEAD
                                   const int rotary_embedding_dim, const int /*max_sequence_length*/,
                                   const int position_ids_format, const bool interleaved, const int rope_style,
=======
                                   const int rotary_embedding_dim, const int max_sequence_length,
                                   const int position_ids_format, const bool interleaved,
>>>>>>> 62e7e24f
                                   const int max_threads_per_block, const bool is_input_bnsh_format) {
  int4 in_strides;
  int4 out_strides;
  if (is_input_bnsh_format) {
    int in_head_stride = sequence_length * head_size;
    int out_head_stride = sequence_length * head_size;
    in_strides = int4{num_heads * in_head_stride, in_head_stride, in_head_stride / sequence_length, 1};
    out_strides = int4{num_heads * out_head_stride, out_head_stride, out_head_stride / sequence_length, 1};
  } else {
    int in_head_stride = head_size;
    int out_head_stride = head_size;
    in_strides = int4{sequence_length * num_heads * in_head_stride, in_head_stride, num_heads * in_head_stride, 1};
    out_strides = int4{sequence_length * num_heads * out_head_stride, out_head_stride, num_heads * out_head_stride, 1};
  }
  return LaunchRotaryEmbeddingKernel<T>(
      stream, output, input, position_ids,
      cos_cache, sin_cache, batch_size,
      sequence_length, num_heads, head_size,
      rotary_embedding_dim, max_sequence_length,
      position_ids_format, interleaved,
      max_threads_per_block,
      in_strides, out_strides);
}

template <typename T>
Status LaunchRotaryEmbeddingKernel(cudaStream_t stream, T* output, const T* input, const int64_t* position_ids,
                                   const T* cos_cache, const T* sin_cache, const int batch_size,
                                   const int sequence_length, const int num_heads, const int head_size,
                                   const int rotary_embedding_dim, const int /*max_sequence_length*/,
                                   const int position_ids_format, const bool interleaved,
                                   const int max_threads_per_block,
                                   int4 in_strides, int4 out_strides  // strides in bnsh coord
) {
  // Note: Current implementation assumes head_size <= max_threads_per_block
  // because head_size is currently large for LLaMA-2. For smaller head_size
  // and num_heads values, we can create a block as `block(num_heads, head_size, 1)`
  // instead. This will require kernel changes to support.
  ORT_ENFORCE(head_size <= max_threads_per_block, "Rotary embedding dim must be <= max_threads_per_block");
  // strides in canonical bnsh coord, h is always contiguous (dim_stride == 1)
  ORT_ENFORCE(in_strides.w == 1 && out_strides.w == 1, "head dim must contiguous");

  int tpb = (head_size + 31) / 32 * 32;

  const dim3 block(tpb);
  const dim3 grid(sequence_length, batch_size, num_heads);

  assert(head_size <= max_threads_per_block);
  RotaryEmbeddingBSNH<<<grid, block, 0, stream>>>(output, input, cos_cache, sin_cache, position_ids, sequence_length,
                                                  num_heads, head_size, rotary_embedding_dim, position_ids_format,
<<<<<<< HEAD
                                                  interleaved, rope_style, batch_stride, seq_stride, head_stride);
=======
                                                  interleaved, in_strides, out_strides);
>>>>>>> 62e7e24f

  return CUDA_CALL(cudaGetLastError());
}

template Status LaunchRotaryEmbeddingKernel<float>(cudaStream_t stream, float* output, const float* input,
                                                   const int64_t* position_ids, const float* cos_cache,
                                                   const float* sin_cache, const int batch_size,
                                                   const int sequence_length, const int num_heads, const int head_size,
                                                   const int rotary_embedding_dim, const int max_sequence_length,
                                                   const int position_ids_format, const bool interleaved, const int rope_style,
                                                   const int max_threads_per_block, const bool is_input_bnsh_format);

template Status LaunchRotaryEmbeddingKernel<half>(cudaStream_t stream, half* output, const half* input,
                                                  const int64_t* position_ids, const half* cos_cache,
                                                  const half* sin_cache, const int batch_size,
                                                  const int sequence_length, const int num_heads, const int head_size,
                                                  const int rotary_embedding_dim, const int max_sequence_length,
                                                  const int position_ids_format, const bool interleaved, const int rope_style,
                                                  const int max_threads_per_block, const bool is_input_bnsh_format);

template Status LaunchRotaryEmbeddingKernel<BFloat16>(
    cudaStream_t stream, BFloat16* output, const BFloat16* input, const int64_t* position_ids,
    const BFloat16* cos_cache, const BFloat16* sin_cache, const int batch_size, const int sequence_length,
    const int num_heads, const int head_size, const int rotary_embedding_dim, const int max_sequence_length,
    const int position_ids_format, const bool interleaved, const int rope_style, const int max_threads_per_block,
    const bool is_input_bnsh_format);

}  // namespace cuda
}  // namespace contrib
}  // namespace onnxruntime<|MERGE_RESOLUTION|>--- conflicted
+++ resolved
@@ -18,23 +18,6 @@
 namespace cuda {
 
 template <typename T>
-<<<<<<< HEAD
-__global__ void RotaryEmbeddingBSNH(T* output,                   // BxSxNxH
-                                    const T* input,              // BxSxNxH
-                                    const T* cos_cache,          // Mx(H/2)
-                                    const T* sin_cache,          // Mx(H/2)
-                                    const int64_t* position_ids, // (1) or BxS
-                                    const int sequence_length,
-                                    const int num_heads,
-                                    const int head_size,
-                                    const int rotary_embedding_dim,
-                                    const int position_ids_format,
-                                    const bool interleaved,
-                                    const int rope_style,
-                                    const int batch_stride,
-                                    const int seq_stride,
-                                    const int head_stride) {
-=======
 __global__ void RotaryEmbeddingBSNH(T* output,                    // BxSxNxH
                                     const T* input,               // BxSxNxH
                                     const T* cos_cache,           // Mx(H/2)
@@ -42,10 +25,9 @@
                                     const int64_t* position_ids,  // (1) or BxS
                                     const int sequence_length, const int num_heads, const int head_size,
                                     const int rotary_embedding_dim, const int position_ids_format,
-                                    const bool interleaved,
+                                    const bool interleaved, const int rope_style,
                                     int4 in_strides, int4 out_strides  // strides in bnsh coord, h is always contiguous
 ) {
->>>>>>> 62e7e24f
   // B = batch size, S = sequence length, N = num heads, H = head size, M = max sequence length
   // Use .x in innermost loop to access global memory efficiently
 
@@ -98,13 +80,8 @@
 Status LaunchRotaryEmbeddingKernel(cudaStream_t stream, T* output, const T* input, const int64_t* position_ids,
                                    const T* cos_cache, const T* sin_cache, const int batch_size,
                                    const int sequence_length, const int num_heads, const int head_size,
-<<<<<<< HEAD
-                                   const int rotary_embedding_dim, const int /*max_sequence_length*/,
+                                   const int rotary_embedding_dim, const int max_sequence_length,
                                    const int position_ids_format, const bool interleaved, const int rope_style,
-=======
-                                   const int rotary_embedding_dim, const int max_sequence_length,
-                                   const int position_ids_format, const bool interleaved,
->>>>>>> 62e7e24f
                                    const int max_threads_per_block, const bool is_input_bnsh_format) {
   int4 in_strides;
   int4 out_strides;
@@ -154,11 +131,7 @@
   assert(head_size <= max_threads_per_block);
   RotaryEmbeddingBSNH<<<grid, block, 0, stream>>>(output, input, cos_cache, sin_cache, position_ids, sequence_length,
                                                   num_heads, head_size, rotary_embedding_dim, position_ids_format,
-<<<<<<< HEAD
-                                                  interleaved, rope_style, batch_stride, seq_stride, head_stride);
-=======
-                                                  interleaved, in_strides, out_strides);
->>>>>>> 62e7e24f
+                                                  interleaved, rope_style, in_strides, out_strides);
 
   return CUDA_CALL(cudaGetLastError());
 }
