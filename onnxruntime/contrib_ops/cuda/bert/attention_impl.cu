--- conflicted
+++ resolved
@@ -602,14 +602,10 @@
     softmax_storage = data.attn_probs;
   }
 
-<<<<<<< HEAD
-  // Apply softmax and store result R to softmax_storage: BxNxSxT
-=======
   const bool broadcast_attn_bias_dim_0 = parameters.broadcast_attn_bias_dim_0;
   const bool broadcast_attn_bias_dim_1 = parameters.broadcast_attn_bias_dim_1;
 
   // Apply softmax and store result R to scratch2: BxNxSxT
->>>>>>> 62e7e24f
   if (use_raw_attention_mask) {  // 2d, 3d or 4d attention mask
     const int mask_dimension = static_cast<int>(mask_index_dims.size());
 
@@ -622,13 +618,8 @@
     ORT_RETURN_IF_ERROR(
         ComputeSoftmaxWithRawMask<T>(
             ort_stream, total_sequence_length, sequence_length, batch_size, num_heads,
-<<<<<<< HEAD
-            mask_index, nullptr, data.relative_position_bias, parameters.broadcast_res_pos_bias,
+            mask_index, nullptr, data.attention_bias, broadcast_attn_bias_dim_0, broadcast_attn_bias_dim_1,
             data.scratch, softmax_storage, parameters.is_unidirectional, scale, mask_dimension,
-=======
-            mask_index, nullptr, data.attention_bias, broadcast_attn_bias_dim_0, broadcast_attn_bias_dim_1,
-            data.scratch, scratch2, parameters.is_unidirectional, scale, mask_dimension,
->>>>>>> 62e7e24f
             parameters.max_sequence_length, use_persistent_softmax, persistent_softmax_workspace,
             parameters.mask_filter_value));
   } else if (nullptr != mask_index) {  // 1d mask index
@@ -637,31 +628,18 @@
     const int* mask_start = (mask_index_dims[0] > batch_size) ? mask_index + batch_size : nullptr;
     ORT_RETURN_IF_ERROR(ComputeSoftmaxWithMask1D<T>(
         stream, total_sequence_length, sequence_length, batch_size, num_heads,
-<<<<<<< HEAD
-        mask_index, mask_start, data.relative_position_bias, parameters.broadcast_res_pos_bias,
+        mask_index, mask_start, data.attention_bias, broadcast_attn_bias_dim_0, broadcast_attn_bias_dim_1,
         data.scratch, softmax_storage, parameters.is_unidirectional));
-  } else {  // no mask
-    ORT_RETURN_IF_ERROR(
-        ComputeSoftmax<T>(
-            stream, total_sequence_length, sequence_length, batch_size, num_heads, data.relative_position_bias,
-            parameters.broadcast_res_pos_bias, data.scratch, softmax_storage, parameters.is_unidirectional));
-  }
-
-  DUMP_TENSOR_D("Softmax", softmax_storage, batch_size, num_heads, sequence_length, total_sequence_length);
-  DUMP_TENSOR_D("V", data.v, batch_size, num_heads, sequence_length, v_head_size);
-=======
-        mask_index, mask_start, data.attention_bias, broadcast_attn_bias_dim_0, broadcast_attn_bias_dim_1,
-        data.scratch, scratch2, parameters.is_unidirectional));
   } else {  // no mask
     ORT_RETURN_IF_ERROR(
         ComputeSoftmax<T>(
             stream, total_sequence_length, sequence_length, batch_size, num_heads,
             data.attention_bias, broadcast_attn_bias_dim_0, broadcast_attn_bias_dim_1,
-            data.scratch, scratch2, parameters.is_unidirectional));
-  }
-
-  DUMP_TENSOR_D("Softmax", scratch2, batch_size, num_heads, sequence_length, total_sequence_length);
->>>>>>> 62e7e24f
+            data.scratch, softmax_storage, parameters.is_unidirectional));
+  }
+
+  DUMP_TENSOR_D("Softmax", softmax_storage, batch_size, num_heads, sequence_length, total_sequence_length);
+  DUMP_TENSOR_D("V", data.v, batch_size, num_heads, sequence_length, v_head_size);
 
   // compute R*V (as V*R), and store in temp_output (space used by Q): BxNxSxH_v
   T* temp_output = data.q;
