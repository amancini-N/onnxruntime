// Copyright (c) Microsoft Corporation. All rights reserved.
// Licensed under the MIT License.

#pragma once

#include <memory>
#include "core/providers/cuda/cuda_kernel.h"
#include "contrib_ops/cuda/bert/group_query_attention_impl.h"
#include "contrib_ops/cuda/bert/attention_kernel_options.h"

namespace onnxruntime {
namespace contrib {
namespace cuda {

using namespace onnxruntime::cuda;

template <typename T>
class GroupQueryAttention final : public CudaKernel {
 public:
  GroupQueryAttention(const OpKernelInfo& info);
  Status ComputeInternal(OpKernelContext* context) const override;

 protected:
  int num_heads_;     // number of attention heads
  int kv_num_heads_;  // different for k and v for group query attention
  int local_window_size_;
  bool is_unidirectional_;
  bool is_past_bsnh_;
  bool do_rotary_;
  bool rotary_interleaved_;
<<<<<<< HEAD
  int rope_style_;
=======
  bool use_smooth_softmax_;
>>>>>>> 62e7e24f
  float scale_;
  float softcap_;
  bool disable_flash_attention_;
  bool disable_memory_efficient_attention_;
  static constexpr int kZerosCount = 256;  // In prompt case we create a zero buffer of size 256 for seqlen (assume batch_size <= 256)
  IAllocatorUniquePtr<int> zeros_;
  const AttentionKernelOptions* kernel_options_;
};

}  // namespace cuda
}  // namespace contrib
}  // namespace onnxruntime<|MERGE_RESOLUTION|>--- conflicted
+++ resolved
@@ -28,11 +28,8 @@
   bool is_past_bsnh_;
   bool do_rotary_;
   bool rotary_interleaved_;
-<<<<<<< HEAD
   int rope_style_;
-=======
   bool use_smooth_softmax_;
->>>>>>> 62e7e24f
   float scale_;
   float softcap_;
   bool disable_flash_attention_;
