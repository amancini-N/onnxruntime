// Copyright (c) Microsoft Corporation. All rights reserved.
// Licensed under the MIT License.

#include "contrib_ops/cuda/sparse/sparse_attention_impl.h"
#include "contrib_ops/cuda/utils/dump_cuda_tensor.h"
#include "contrib_ops/cuda/bert/rotary_embedding_impl.h"
#include "contrib_ops/cuda/bert/group_query_attention_impl.h"
#include "contrib_ops/cpu/bert/attention_common.h"
#include "contrib_ops/cuda/bert/attention_impl.h"
#include "contrib_ops/cuda/sparse/sparse_attention_v1/sparse_attention_common.h"
#include "contrib_ops/cuda/sparse/sparse_attention_v1/sparse_attention_v1_api.h"
#include "contrib_ops/cuda/sparse/sparse_attention_v2/sparse_attention_v2_api.h"

namespace onnxruntime {
namespace contrib {
namespace cuda {

// Convert total_seq_len_k (total key sequence length excluding paddings) to position_ids for Prompt
__global__ void PositionIdsPrompt(const int32_t* total_seq_len_k,
                                  int64_t* position_ids,
                                  int sequence_length,
                                  int batch_size) {
  int tid = blockDim.x * blockIdx.x + threadIdx.x;
  if (tid < batch_size * sequence_length) {
    int b = tid / sequence_length;
    int s = tid % sequence_length;
    if (s < total_seq_len_k[b]) {
      position_ids[tid] = s;
    } else {
      // padding
      position_ids[tid] = 1;
    }
  }
}

// Convert total_seq_len_k (total key sequence length excluding paddings) to position_ids for Token Generation
__global__ void PositionIdsToken(const int32_t* total_seq_len_k,
                                 int64_t* position_ids,
                                 int batch_size) {
  int tid = blockDim.x * blockIdx.x + threadIdx.x;
  if (tid < batch_size) {
    position_ids[tid] = total_seq_len_k[tid] - 1;
  }
}

// Convert total_seq_len_k (total key sequence length excluding paddings) to position_ids
Status FillPositionIds(contrib::SparseAttentionParameters& parameters,
                       const int32_t* total_seq_len_k,
                       int64_t* position_ids,
                       cudaStream_t stream,
                       const int max_threads_per_block) {
  const int sequence_length = parameters.sequence_length;
  const int batch_size = parameters.batch_size;
  const int bs = batch_size * sequence_length;

  int threads = max_threads_per_block;
  if (bs <= 64) {
    threads = 64;
  } else if (bs <= 128) {
    threads = 128;
  } else if (bs <= 256) {
    threads = 256;
  } else if (bs <= 512) {
    threads = 512;
  }
  const int blocks = (bs + threads - 1) / threads;

  if (parameters.sequence_length == parameters.total_sequence_length) {  // prompt
    PositionIdsPrompt<<<blocks, threads, 0, stream>>>(total_seq_len_k, position_ids, sequence_length, batch_size);
  } else {
    PositionIdsToken<<<blocks, threads, 0, stream>>>(total_seq_len_k, position_ids, batch_size);
  }

  return CUDA_CALL(cudaGetLastError());
}

// Concat new key and value (BSNH format) to kv buffer (BNSH format) in place.
template <typename T>
Status LaunchConcatKVInPlace(contrib::SparseAttentionParameters& parameters,
                             SparseAttentionData<T>& data,
                             const void* new_key,
                             const void* new_value,
                             bool is_new_kv_bnsh_format,
                             cudaStream_t stream,
                             const int max_threads_per_block) {
  constexpr bool is_past_kv_bnsh_format = true;
  return LaunchConcatKVInPlace(parameters.batch_size,
                               parameters.kv_num_heads,
                               parameters.head_size,
                               parameters.max_cache_sequence_length,
                               nullptr,
                               data.seqlens_k_total,
                               parameters.sequence_length,
                               reinterpret_cast<const T*>(new_key),
                               reinterpret_cast<const T*>(new_value),
                               data.present_key,
                               data.present_value,
                               is_past_kv_bnsh_format,
                               is_new_kv_bnsh_format,
                               stream,
                               max_threads_per_block);
}

template <typename T>
Status QkvToContext(
    const cudaDeviceProp& device_prop,
    Stream* ort_stream,
    contrib::SparseAttentionParameters& parameters,
    SparseAttentionData<T>& data) {
  cudaStream_t stream = static_cast<cudaStream_t>(ort_stream->GetHandle());
  const int max_threads_per_block = device_prop.maxThreadsPerBlock;
  const int batch_size = parameters.batch_size;
  const int sequence_length = parameters.sequence_length;
  const int num_heads = parameters.num_heads;
  const int kv_num_heads = parameters.kv_num_heads;
  const int head_size = parameters.head_size;

  const void* query;
  const void* key;
  const void* value;

  DUMP_TENSOR_INIT();

  if (!parameters.is_packed_qkv) {
    static_assert(sizeof(T) == 2);
    ORT_RETURN_IF_ERROR(Transpose_BSNH_to_BNSH(
        batch_size, sequence_length, num_heads, head_size,
        reinterpret_cast<const half*>(data.query), reinterpret_cast<half*>(data.transposed_q_buffer),
        stream, max_threads_per_block));
    query = reinterpret_cast<const void*>(data.transposed_q_buffer);
    key = reinterpret_cast<const void*>(data.key);
    value = reinterpret_cast<const void*>(data.value);
  } else {
    size_t q_size = static_cast<size_t>(batch_size * sequence_length * num_heads * head_size);
    size_t k_size = static_cast<size_t>(batch_size * sequence_length * kv_num_heads * head_size);
    auto q = reinterpret_cast<T*>(data.unpacked_qkv_buffer);
    auto k = reinterpret_cast<T*>(data.unpacked_qkv_buffer + q_size);
    auto v = reinterpret_cast<T*>(data.unpacked_qkv_buffer + q_size + k_size);

    Status status = LaunchUnpackQKV<T, LAYOUT_BNSH>(data.query, q, k, v, num_heads, kv_num_heads, head_size,
                                                    sequence_length, batch_size, stream, max_threads_per_block);
    if (status != Status::OK()) {
      return status;
    }

    query = reinterpret_cast<const void*>(q);
    key = reinterpret_cast<const void*>(k);
    value = reinterpret_cast<const void*>(v);
  }

  constexpr bool q_layout = LAYOUT_BNSH;
  bool kv_layout = parameters.is_packed_qkv ? LAYOUT_BNSH : LAYOUT_BSNH;

#if DUMP_TENSOR_LEVEL > 0
  DUMP_TENSOR("query (BNSH)", reinterpret_cast<const T*>(query), batch_size, num_heads, sequence_length, head_size);

  if (LAYOUT_BNSH == kv_layout) {
    DUMP_TENSOR("key (BNSH)", reinterpret_cast<const T*>(key), batch_size, kv_num_heads, sequence_length, head_size);
    DUMP_TENSOR("value (BNSH)", reinterpret_cast<const T*>(value), batch_size, kv_num_heads, sequence_length, head_size);
  } else {
    DUMP_TENSOR("key (BSNH)", reinterpret_cast<const T*>(key), batch_size, sequence_length, kv_num_heads, head_size);
    DUMP_TENSOR("value (BSNH)", reinterpret_cast<const T*>(value), batch_size, sequence_length, kv_num_heads, head_size);
  }
#endif

  if (parameters.do_rotary) {
    size_t bsh = static_cast<size_t>(parameters.batch_size * parameters.sequence_length * parameters.head_size);
    size_t q_size = bsh * static_cast<size_t>(parameters.num_heads);
    size_t k_size = bsh * static_cast<size_t>(parameters.kv_num_heads);
    auto q_buffer = reinterpret_cast<T*>(data.rotary_buffer);
    auto k_buffer = q_buffer + q_size;
    auto position_ids_buff = reinterpret_cast<int64_t*>(k_buffer + k_size);
    ORT_RETURN_IF_ERROR(FillPositionIds(parameters, data.seqlens_k_total, position_ids_buff, stream,
                                        max_threads_per_block));

    DUMP_TENSOR("position_ids", position_ids_buff, batch_size, sequence_length);

    // Launch rotary embedding kernel. This requires separated Q, K and V
    ORT_RETURN_IF_ERROR(LaunchRotaryEmbeddingKernel<T>(stream, q_buffer, reinterpret_cast<const T*>(query),
                                                       position_ids_buff, data.cos_cache, data.sin_cache,
                                                       parameters.batch_size, parameters.sequence_length,
                                                       parameters.num_heads, parameters.head_size,
<<<<<<< HEAD
                                                       parameters.rotary_dim, parameters.max_sequence_length,
                                                       /*position_ids_format*/ 1, parameters.rotary_interleaved, /*rope_style*/ 0,
=======
                                                       parameters.rotary_dim, parameters.max_rotary_sequence_length,
                                                       /*position_ids_format*/ 1, parameters.rotary_interleaved,
>>>>>>> 62e7e24f
                                                       max_threads_per_block, q_layout));
    ORT_RETURN_IF_ERROR(LaunchRotaryEmbeddingKernel<T>(stream, k_buffer, reinterpret_cast<const T*>(key),
                                                       position_ids_buff, data.cos_cache, data.sin_cache,
                                                       parameters.batch_size, parameters.sequence_length,
                                                       parameters.kv_num_heads, parameters.head_size,
<<<<<<< HEAD
                                                       parameters.rotary_dim, parameters.max_sequence_length,
                                                       /*position_ids_format*/ 1, parameters.rotary_interleaved, /*rope_style*/ 0,
=======
                                                       parameters.rotary_dim, parameters.max_rotary_sequence_length,
                                                       /*position_ids_format*/ 1, parameters.rotary_interleaved,
>>>>>>> 62e7e24f
                                                       max_threads_per_block, kv_layout));
    query = reinterpret_cast<const void*>(q_buffer);
    key = reinterpret_cast<const void*>(k_buffer);

#if DUMP_TENSOR_LEVEL > 0
    DUMP_TENSOR("query after rotary", reinterpret_cast<const T*>(query),
                batch_size, num_heads, sequence_length, head_size);
    if (LAYOUT_BNSH == kv_layout) {
      DUMP_TENSOR("key after rotary", reinterpret_cast<const T*>(key),
                  batch_size, kv_num_heads, sequence_length, head_size);
    } else {
      DUMP_TENSOR("key after rotary", reinterpret_cast<const T*>(key),
                  batch_size, sequence_length, kv_num_heads, head_size);
    }
#endif
  }

  // Concat new key and value to kv buffers (in BNSH format) in place
  ORT_ENFORCE(parameters.past_present_share_buffer);
  ORT_RETURN_IF_ERROR(LaunchConcatKVInPlace(
      parameters, data, key, value, kv_layout, stream, max_threads_per_block));

  // TODO: only dump to total sequence length instead of max sequence length.
#if DUMP_TENSOR_LEVEL > 0
  DUMP_TENSOR("key cache", data.present_key, batch_size, kv_num_heads,
              parameters.max_cache_sequence_length, head_size);
  DUMP_TENSOR("value cache", data.present_value, batch_size, kv_num_heads,
              parameters.max_cache_sequence_length, head_size);

  DUMP_TENSOR("csr_col_indices",
              data.kernel_layout.csr_col_indices,
              data.kernel_layout.num_layout,
              parameters.stride_col_indices);

  DUMP_TENSOR("csr_row_indices",
              data.kernel_layout.csr_row_indices,
              data.kernel_layout.num_layout,
              parameters.stride_row_indices);

  printf(
      "batch_size=%d, sequence_length=%d, num_heads=%d, kv_num_heads=%d head_size=%d, "
      "total_sequence_length=%d, max_sequence_length=%d max_cache_sequence_length=%d scale=%f block_size=%d "
      "row_stride=%d col_stride=%d num_layout=%d\n",
      parameters.batch_size,
      parameters.sequence_length,
      parameters.num_heads,
      parameters.kv_num_heads,
      parameters.head_size,
      parameters.total_sequence_length,
      parameters.max_sequence_length,
      parameters.max_cache_sequence_length,
      parameters.scale,
      data.kernel_layout.block_size,
      parameters.stride_row_indices,
      parameters.stride_col_indices,
      data.kernel_layout.num_layout);
#endif

  int sm = device_prop.major * 10 + device_prop.minor;
  if (data.use_v2_kernel) {
    sparse_attention_v2::SparseAttentionParams params(
        ort_stream,
        sm,
        data.output,
        reinterpret_cast<const void*>(query),
        reinterpret_cast<const void*>(data.present_key),
        reinterpret_cast<const void*>(data.present_value),
        q_layout == LAYOUT_BNSH,
        parameters.batch_size,
        parameters.sequence_length,
        parameters.num_heads,
        parameters.kv_num_heads,
        parameters.head_size,
        parameters.total_sequence_length,
        parameters.max_cache_sequence_length,
        parameters.scale,
        data.kernel_layout.block_size,       // kernel_block_size
        data.kernel_layout.csr_row_indices,  // shape (num_layout, stride_row_indices)
        data.kernel_layout.csr_col_indices,  // shape (num_layout, stride_col_indices)
        parameters.stride_row_indices,
        parameters.stride_col_indices,
        data.kernel_layout.num_layout,
        data.active_q_blocks,
        data.q_batch_starts,
        data.q_batch_ends,
        data.k_batch_starts,
        data.k_batch_ends,
        data.q_batch_ids,
        data.q_start_sids);

    if constexpr (std::is_same<T, BFloat16>::value) {
      ORT_RETURN_IF_ERROR(sparse_attention_v2::run_sparse_attention_bf16(params));
    } else {
      ORT_RETURN_IF_ERROR(sparse_attention_v2::run_sparse_attention_fp16(params));
    }
  } else {
    sparse_attention_v1::SparseAttentionParams params(
        ort_stream,
        sm,
        data.output,
        reinterpret_cast<const void*>(query),
        reinterpret_cast<const void*>(data.present_key),
        reinterpret_cast<const void*>(data.present_value),
        q_layout == LAYOUT_BNSH,
        parameters.batch_size,
        parameters.sequence_length,
        parameters.num_heads,
        parameters.kv_num_heads,
        parameters.head_size,
        parameters.total_sequence_length,
        parameters.max_cache_sequence_length,
        parameters.scale,
        data.kernel_layout.block_size,       // kernel_block_size
        data.kernel_layout.csr_row_indices,  // (num_layout, stride_row_indices)
        data.kernel_layout.csr_col_indices,  // (num_layout, stride_row_indices)
        parameters.stride_row_indices,
        parameters.stride_col_indices,
        data.kernel_layout.num_layout);

    if constexpr (std::is_same<T, BFloat16>::value) {
      ORT_RETURN_IF_ERROR(sparse_attention_v1::run_sparse_attention_bf16(params));
    } else {
      ORT_RETURN_IF_ERROR(sparse_attention_v1::run_sparse_attention_fp16(params));
    }
  }

  DUMP_TENSOR("output", reinterpret_cast<const T*>(data.output), batch_size, sequence_length, num_heads, head_size);

  return Status::OK();
}

template Status QkvToContext<half>(
    const cudaDeviceProp& device_prop,
    Stream* ort_stream,
    contrib::SparseAttentionParameters& parameters,
    SparseAttentionData<half>& data);

template Status QkvToContext<BFloat16>(
    const cudaDeviceProp& device_prop,
    Stream* ort_stream,
    contrib::SparseAttentionParameters& parameters,
    SparseAttentionData<BFloat16>& data);

}  // namespace cuda
}  // namespace contrib
}  // namespace onnxruntime<|MERGE_RESOLUTION|>--- conflicted
+++ resolved
@@ -180,25 +180,15 @@
                                                        position_ids_buff, data.cos_cache, data.sin_cache,
                                                        parameters.batch_size, parameters.sequence_length,
                                                        parameters.num_heads, parameters.head_size,
-<<<<<<< HEAD
-                                                       parameters.rotary_dim, parameters.max_sequence_length,
+                                                       parameters.rotary_dim, parameters.max_rotary_sequence_length,
                                                        /*position_ids_format*/ 1, parameters.rotary_interleaved, /*rope_style*/ 0,
-=======
-                                                       parameters.rotary_dim, parameters.max_rotary_sequence_length,
-                                                       /*position_ids_format*/ 1, parameters.rotary_interleaved,
->>>>>>> 62e7e24f
                                                        max_threads_per_block, q_layout));
     ORT_RETURN_IF_ERROR(LaunchRotaryEmbeddingKernel<T>(stream, k_buffer, reinterpret_cast<const T*>(key),
                                                        position_ids_buff, data.cos_cache, data.sin_cache,
                                                        parameters.batch_size, parameters.sequence_length,
                                                        parameters.kv_num_heads, parameters.head_size,
-<<<<<<< HEAD
-                                                       parameters.rotary_dim, parameters.max_sequence_length,
+                                                       parameters.rotary_dim, parameters.max_rotary_sequence_length,
                                                        /*position_ids_format*/ 1, parameters.rotary_interleaved, /*rope_style*/ 0,
-=======
-                                                       parameters.rotary_dim, parameters.max_rotary_sequence_length,
-                                                       /*position_ids_format*/ 1, parameters.rotary_interleaved,
->>>>>>> 62e7e24f
                                                        max_threads_per_block, kv_layout));
     query = reinterpret_cast<const void*>(q_buffer);
     key = reinterpret_cast<const void*>(k_buffer);
