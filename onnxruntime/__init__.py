--- conflicted
+++ resolved
@@ -7,11 +7,7 @@
 For more information on ONNX Runtime, please see `aka.ms/onnxruntime <https://aka.ms/onnxruntime/>`_
 or the `Github project <https://github.com/microsoft/onnxruntime/>`_.
 """
-<<<<<<< HEAD
-__version__ = "1.19.0.dev9"
-=======
-__version__ = "1.21.0"
->>>>>>> 62e7e24f
+__version__ = "1.21.0.dev0"
 __author__ = "Microsoft"
 
 # we need to do device version validation (for example to check Cuda version for an onnxruntime-training package).
