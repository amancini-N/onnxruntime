--- conflicted
+++ resolved
@@ -663,11 +663,7 @@
       p_ds,
       p_m1_news, p_m2_news,
       alpha_, beta_, lambda_, epsilon_, max_norm_clip_,
-<<<<<<< HEAD
-      do_bias_correction_);
-=======
       do_bias_correction_));
->>>>>>> f649f917
 
   ORT_RETURN_IF_ERROR(launch_lamb_reduction(
       *this,
